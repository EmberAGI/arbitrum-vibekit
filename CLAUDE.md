--- conflicted
+++ resolved
@@ -1,6 +1,7 @@
 Please also reference the following documents as needed:
 
-@.claude/memories/msw-handlers.md description: "MSW handler rules for integration test fidelity" globs: "**/tests/mocks/**/*"
+@.claude/memories/msw-handlers.md description: "MSW handler rules for integration test fidelity" globs: "**/tests/mocks/**/\*"
+
 ## Development Guidelines
 
 ### Package Management
@@ -17,12 +18,7 @@
 - Source maps for debugging
 - Use `tsx` for development execution (already configured in dev scripts)
 
-<<<<<<< HEAD
-- **Location**: `typescript/community/` - Community-contributed agent implementations
-- **Note**: Community agents use older architecture patterns, always prefer V2 templates for new development
-=======
 ### Testing Approach
->>>>>>> cfe8c3e0
 
 - Unit tests mirror source directory structure
 - Use Vitest for testing framework (migrating from Mocha)
@@ -33,19 +29,8 @@
 
 When modifying test infrastructure (MSW handlers, test utilities, mock data):
 
-<<<<<<< HEAD
-- **Vitest**: For V2 agents in templates
-  - Unit tests: `*.unit.test.ts`
-  - Integration tests: `*.int.test.ts`
-  - Live tests: `*.live.test.ts`
-- **Mocha**: For legacy agents in community
-- **Note**: We are migrating from Mocha to Vitest. All new tests should be written for Vitest
-- **Integration Tests**: Use real MCP connections and LLM calls
-- **Unit Tests**: Mock external dependencies
-=======
 - **ALWAYS read** `.claude/agents/tdd-test-writer.md` FIRST for requirements and patterns
 - This includes creating new handlers, updating existing ones, or adding mock utilities
->>>>>>> cfe8c3e0
 
 When implementing or modifying code (whether making tests pass or any other changes):
 
@@ -83,10 +68,10 @@
 
 ```yaml
 ---
-description: 'Brief description'
-targets: ['*']
-allowed-tools: ['Bash', 'Read', 'Write', 'Edit', 'Grep', 'Glob', 'Task']
-argument-hint: '(optional) argument hint'
+description: "Brief description"
+targets: ["*"]
+allowed-tools: ["Bash", "Read", "Write", "Edit", "Grep", "Glob", "Task"]
+argument-hint: "(optional) argument hint"
 ---
 ```
 
@@ -95,7 +80,7 @@
 ```yaml
 ---
 name: agent-name
-targets: ['*']
+targets: ["*"]
 description: When to use this agent
 claudecode:
   model: sonnet # or opus
@@ -108,9 +93,9 @@
 ```yaml
 ---
 root: true # for root.md only
-targets: ['*']
-description: 'Rule description'
-globs: ['**/*']
+targets: ["*"]
+description: "Rule description"
+globs: ["**/*"]
 ---
 ```
 
@@ -178,16 +163,12 @@
 - Update existing scratchpad if already present
 - Replace slashes with dashes: `add/graph-v2` → `.vibecode/add-graph-v2/scratchpad.md`
 
-<<<<<<< HEAD
-## DeFi Domain Terminology
-=======
 **When to update**:
 
 - Before each attempt at solving a problem
 - After each attempt with results and learnings
 - When discovering patterns, API contracts, or assumptions
 - When collecting evidence from logs, tests, or code
->>>>>>> cfe8c3e0
 
 **Scratchpad Template**:
 
@@ -286,12 +267,6 @@
 ## Important Documentation
 
 - `README.md` - Setup instructions and project overview
-<<<<<<< HEAD
-- `CONTRIBUTIONS.md` - Contribution guidelines
-- `development/rationales.md` - Centralized architectural decision log
-- `typescript/lib/arbitrum-vibekit-core/README.md` - Core framework documentation
-- `typescript/templates/README.md` - V2 agent templates guide
-=======
 - `docs/rationales.md` - Architectural and implementation decision log
 
 ## Common Development Commands
@@ -325,5 +300,4 @@
 
 ### Database Management
 
-- `pnpm wipe:graph` - Clear the Memgraph database
->>>>>>> cfe8c3e0
+- `pnpm wipe:graph` - Clear the Memgraph database