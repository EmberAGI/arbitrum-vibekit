services:
<<<<<<< HEAD
  # lending-agent-no-wallet:
  #   build:
  #     context: ./
  #     dockerfile: examples/lending-agent-no-wallet/Dockerfile
  #   container_name: vibekit-lending-agent-no-wallet
  #   env_file:
  #     - path: .env
  #       required: true
  #     - path: examples/lending-agent-no-wallet/.env
  #       required: false
  #   ports:
  #     - 3001:3001
  #   restart: unless-stopped

  # swapping-agent-no-wallet:
  #   build:
  #     context: ./
  #     dockerfile: examples/swapping-agent-no-wallet/Dockerfile
  #   container_name: vibekit-swapping-agent-no-wallet
  #   env_file:
  #     - path: .env
  #       required: true
  #     - path: examples/swapping-agent-no-wallet/.env
  #       required: false
  #   ports:
  #     - 3005:3005
  #   restart: unless-stopped

  # coingecko-mcp-server:
  #   build:
  #     context: ./
  #     dockerfile: lib/mcp-tools/coingecko-mcp-server/Dockerfile
  #   container_name: vibekit-coingecko-mcp-server
  #   env_file:
  #     - path: .env
  #       required: true
  #   ports:
  #     - 3011:3011
  #   restart: unless-stopped
=======
  lending-agent-no-wallet:
    build:
      context: ./
      dockerfile: community/lending-agent-no-wallet/Dockerfile
    container_name: vibekit-lending-agent-no-wallet
    env_file:
      - path: .env
        required: true
      - path: community/lending-agent-no-wallet/.env
        required: false
    ports:
      - 3001:3001
    restart: unless-stopped

  swapping-agent-no-wallet:
    build:
      context: ./
      dockerfile: community/swapping-agent-no-wallet/Dockerfile
    container_name: vibekit-swapping-agent-no-wallet
    env_file:
      - path: .env
        required: true
      - path: community/swapping-agent-no-wallet/.env
        required: false
    ports:
      - 3005:3005
    restart: unless-stopped

  coingecko-mcp-server:
    build:
      context: ./
      dockerfile: lib/community-mcp-tools/coingecko-mcp-server/Dockerfile
    container_name: vibekit-coingecko-mcp-server
    env_file:
      - path: .env
        required: true
    ports:
      - 3011:3011
    restart: unless-stopped
>>>>>>> 4fdbb8ea

  defisafety-agent:
    build:
      context: ./
      dockerfile: templates/defisafety-agent/Dockerfile
    container_name: vibekit-defisafety-agent
    env_file:
      - path: .env
        required: true
      - path: templates/defisafety-agent/.env
        required: false
    environment:
      - PORT=3010
    ports:
      - 3010:3010
    restart: unless-stopped

  # langgraph-workflow-agent:
  #   build:
  #     context: ./
  #     dockerfile: templates/langgraph-workflow-agent/Dockerfile
  #   container_name: vibekit-langgraph-workflow-agent
  #   env_file:
  #     - path: .env
  #       required: true
  #     - path: templates/langgraph-workflow-agent/.env
  #       required: false
  #   ports:
  #     - 3009:3009
  #   restart: unless-stopped

  # quickstart-agent-template:
  #   build:
  #     context: ./
  #     dockerfile: templates/quickstart-agent/Dockerfile
  #   container_name: vibekit-quickstart-agent-template
  #   env_file:
  #     - path: .env
  #       required: true
  #     - path: templates/quickstart-agent/.env
  #       required: false
  #   ports:
  #     - 3007:3007
  #   restart: unless-stopped

  # allora-price-prediction-agent:
  #   build:
  #     context: ./
  #     dockerfile: templates/allora-price-prediction-agent/Dockerfile
  #   container_name: vibekit-allora-price-prediction-agent
  #   env_file:
  #     - path: .env
  #       required: true
  #     - path: templates/allora-price-prediction-agent/.env
  #       required: false
  #   ports:
  #     - 3008:3008
  #   restart: unless-stopped

  liquidation-prevention-agent:
    build:
      context: ./
      dockerfile: templates/liquidation-prevention-agent/Dockerfile
    container_name: vibekit-liquidation-prevention-agent
    env_file:
      - path: .env
        required: true
      - path: templates/liquidation-prevention-agent/.env
        required: false
    ports:
      - 3010:3010
    restart: unless-stopped

  # liquidity-agent-no-wallet:
  #   build:
  #     context: ./
  #     dockerfile: community/liquidity-agent-no-wallet/Dockerfile
  #   container_name: vibekit-liquidity-agent-no-wallet
  #   env_file:
  #     - path: .env
  #       required: true
  #     - path: community/liquidity-agent-no-wallet/.env
  #       required: false
  #   ports:
  #     - 3002:3002
  #   restart: unless-stopped

  # pendle-agent:
  #   build:
  #     context: ./
  #     dockerfile: community/pendle-agent/Dockerfile
  #   container_name: vibekit-pendle-agent
  #   env_file:
  #     - path: .env
  #       required: true
  #     - path: community/pendle-agent/.env
  #       required: false
  #   ports:
  #     - 3003:3003
  #   restart: unless-stopped

  # swapping-agent:
  #   build:
  #     context: ./
  #     dockerfile: community/swapping-agent/Dockerfile
  #   container_name: vibekit-swapping-agent
  #   env_file:
  #     - path: .env
  #       required: true
  #     - path: community/swapping-agent/.env
  #       required: false
  #   ports:
  #     - 3004:3004
  #   restart: unless-stopped

  web:
    container_name: vibekit-web-app
    build:
      context: ./
      dockerfile: clients/web/Dockerfile.prod
    env_file:
      - path: .env
        required: true
      - path: clients/web/.env
        required: false
    environment:
      POSTGRES_URL: postgresql://chatbot:changeme@db:5432/chatbot
      AUTH_URL: http://localhost:3000/api/auth
      PORT: 3000
    ports:
      - 3000:3000
    depends_on:
      - db

  db:
    image: postgres:17
    container_name: vibekit-db
    environment:
      POSTGRES_USER: chatbot
      POSTGRES_PASSWORD: changeme
      POSTGRES_DB: chatbot
    env_file:
      - .env
    volumes:
      - db_data:/var/lib/postgresql/data

volumes:
  db_data:<|MERGE_RESOLUTION|>--- conflicted
+++ resolved
@@ -1,45 +1,4 @@
 services:
-<<<<<<< HEAD
-  # lending-agent-no-wallet:
-  #   build:
-  #     context: ./
-  #     dockerfile: examples/lending-agent-no-wallet/Dockerfile
-  #   container_name: vibekit-lending-agent-no-wallet
-  #   env_file:
-  #     - path: .env
-  #       required: true
-  #     - path: examples/lending-agent-no-wallet/.env
-  #       required: false
-  #   ports:
-  #     - 3001:3001
-  #   restart: unless-stopped
-
-  # swapping-agent-no-wallet:
-  #   build:
-  #     context: ./
-  #     dockerfile: examples/swapping-agent-no-wallet/Dockerfile
-  #   container_name: vibekit-swapping-agent-no-wallet
-  #   env_file:
-  #     - path: .env
-  #       required: true
-  #     - path: examples/swapping-agent-no-wallet/.env
-  #       required: false
-  #   ports:
-  #     - 3005:3005
-  #   restart: unless-stopped
-
-  # coingecko-mcp-server:
-  #   build:
-  #     context: ./
-  #     dockerfile: lib/mcp-tools/coingecko-mcp-server/Dockerfile
-  #   container_name: vibekit-coingecko-mcp-server
-  #   env_file:
-  #     - path: .env
-  #       required: true
-  #   ports:
-  #     - 3011:3011
-  #   restart: unless-stopped
-=======
   lending-agent-no-wallet:
     build:
       context: ./
@@ -79,23 +38,22 @@
     ports:
       - 3011:3011
     restart: unless-stopped
->>>>>>> 4fdbb8ea
 
-  defisafety-agent:
-    build:
-      context: ./
-      dockerfile: templates/defisafety-agent/Dockerfile
-    container_name: vibekit-defisafety-agent
-    env_file:
-      - path: .env
-        required: true
-      - path: templates/defisafety-agent/.env
-        required: false
-    environment:
-      - PORT=3010
-    ports:
-      - 3010:3010
-    restart: unless-stopped
+  # defisafety-agent:
+  #   build:
+  #     context: ./
+  #     dockerfile: templates/defisafety-agent/Dockerfile
+  #   container_name: vibekit-defisafety-agent
+  #   env_file:
+  #     - path: .env
+  #       required: true
+  #     - path: templates/defisafety-agent/.env
+  #       required: false
+  #   environment:
+  #     - PORT=3010
+  #   ports:
+  #     - 3010:3010
+  #   restart: unless-stopped
 
   # langgraph-workflow-agent:
   #   build:
