services:
  lending-agent-no-wallet:
    build:
      context: ./
      dockerfile: examples/lending-agent-no-wallet/Dockerfile
    container_name: vibekit-lending-agent-no-wallet
    env_file:
      - path: .env
        required: true
      - path: examples/lending-agent-no-wallet/.env
        required: false
    ports:
      - 3001:3001
    restart: unless-stopped

  swapping-agent-no-wallet:
    build:
      context: ./
      dockerfile: examples/swapping-agent-no-wallet/Dockerfile
    container_name: vibekit-swapping-agent-no-wallet
    env_file:
      - path: .env
        required: true
      - path: examples/swapping-agent-no-wallet/.env
        required: false
    ports:
      - 3005:3005
    restart: unless-stopped

<<<<<<< HEAD
  allora-trading-agent:
    build:
      context: ./
      dockerfile: examples/allora-trading-agent/Dockerfile
    container_name: vibekit-allora-trading-agent
    env_file:
      - path: .env
        required: true
      - path: examples/allora-trading-agent/.env
        required: false
    ports:
      - 3008:3008
    restart: unless-stopped
=======
  # langgraph-workflow-agent:
  #   build:
  #     context: ./
  #     dockerfile: templates/langgraph-workflow-agent/Dockerfile
  #   container_name: vibekit-langgraph-workflow-agent
  #   env_file:
  #     - path: .env
  #       required: true
  #     - path: templates/langgraph-workflow-agent/.env
  #       required: false
  #   ports:
  #     - 3009:3009
  #   restart: unless-stopped
>>>>>>> c11eef7d

  # quickstart-agent-template:
  #   build:
  #     context: ./
  #     dockerfile: templates/quickstart-agent/Dockerfile
  #   container_name: vibekit-quickstart-agent-template
  #   env_file:
  #     - path: .env
  #       required: true
  #     - path: templates/quickstart-agent/.env
  #       required: false
  #   ports:
  #     - 3007:3007
  #   restart: unless-stopped

  # allora-price-prediction-agent:
  #   build:
  #     context: ./
  #     dockerfile: templates/allora-price-prediction-agent/Dockerfile
  #   container_name: vibekit-allora-price-prediction-agent
  #   env_file:
  #     - path: .env
  #       required: true
  #     - path: templates/allora-price-prediction-agent/.env
  #       required: false
  #   ports:
  #     - 3008:3008
  #   restart: unless-stopped

  # liquidity-agent-no-wallet:
  #   build:
  #     context: ./
  #     dockerfile: examples/liquidity-agent-no-wallet/Dockerfile
  #   container_name: vibekit-liquidity-agent-no-wallet
  #   env_file:
  #     - path: .env
  #       required: true
  #     - path: examples/liquidity-agent-no-wallet/.env
  #       required: false
  #   ports:
  #     - 3002:3002
  #   restart: unless-stopped

  # pendle-agent:
  #   build:
  #     context: ./
  #     dockerfile: examples/pendle-agent/Dockerfile
  #   container_name: vibekit-pendle-agent
  #   env_file:
  #     - path: .env
  #       required: true
  #     - path: examples/pendle-agent/.env
  #       required: false
  #   ports:
  #     - 3003:3003
  #   restart: unless-stopped

  # swapping-agent:
  #   build:
  #     context: ./
  #     dockerfile: examples/swapping-agent/Dockerfile
  #   container_name: vibekit-swapping-agent
  #   env_file:
  #     - path: .env
  #       required: true
  #     - path: examples/swapping-agent/.env
  #       required: false
  #   ports:
  #     - 3004:3004
  #   restart: unless-stopped

  web:
    container_name: vibekit-web-app
    build:
      context: clients/web/
      dockerfile: Dockerfile.prod
    env_file:
      - path: .env
        required: true
      - path: clients/web/.env
        required: false
    environment:
      POSTGRES_URL: postgresql://chatbot:changeme@db:5432/chatbot
      AUTH_URL: http://localhost:3000/api/auth
      PORT: 3000
    ports:
      - 3000:3000
    depends_on:
      - db

  db:
    image: postgres:17
    container_name: vibekit-db
    environment:
      POSTGRES_USER: chatbot
      POSTGRES_PASSWORD: changeme
      POSTGRES_DB: chatbot
    env_file:
      - .env
    volumes:
      - db_data:/var/lib/postgresql/data

volumes:
  db_data:<|MERGE_RESOLUTION|>--- conflicted
+++ resolved
@@ -27,21 +27,20 @@
       - 3005:3005
     restart: unless-stopped
 
-<<<<<<< HEAD
-  allora-trading-agent:
-    build:
-      context: ./
-      dockerfile: examples/allora-trading-agent/Dockerfile
-    container_name: vibekit-allora-trading-agent
-    env_file:
-      - path: .env
-        required: true
-      - path: examples/allora-trading-agent/.env
-        required: false
-    ports:
-      - 3008:3008
-    restart: unless-stopped
-=======
+  # allora-trading-agent:
+  #   build:
+  #     context: ./
+  #     dockerfile: examples/allora-trading-agent/Dockerfile
+  #   container_name: vibekit-allora-trading-agent
+  #   env_file:
+  #     - path: .env
+  #       required: true
+  #     - path: examples/allora-trading-agent/.env
+  #       required: false
+  #   ports:
+  #     - 3008:3008
+  #  restart: unless-stopped
+
   # langgraph-workflow-agent:
   #   build:
   #     context: ./
@@ -55,7 +54,6 @@
   #   ports:
   #     - 3009:3009
   #   restart: unless-stopped
->>>>>>> c11eef7d
 
   # quickstart-agent-template:
   #   build:
