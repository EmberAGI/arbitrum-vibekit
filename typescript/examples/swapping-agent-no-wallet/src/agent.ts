--- conflicted
+++ resolved
@@ -1,11 +1,3 @@
-<<<<<<< HEAD
-import { z } from 'zod';
-import { type Address } from 'viem';
-import type { HandlerContext } from './agentToolHandlers.js';
-import { handleSwapTokens, handleAskEncyclopedia } from './agentToolHandlers.js';
-import { parseMcpToolResponsePayload } from 'arbitrum-vibekit-core';
-=======
->>>>>>> 94ff00cf
 import { promises as fs } from 'fs';
 import { createRequire } from 'module';
 import path from 'path';
@@ -24,7 +16,7 @@
   type CoreAssistantMessage,
   type StepResult,
 } from 'ai';
-import { parseMcpToolResponsePayload } from 'arbitrum-vibekit';
+import { parseMcpToolResponsePayload } from 'arbitrum-vibekit-core';
 import { type Address } from 'viem';
 import { z } from 'zod';
 import type { HandlerContext } from './agentToolHandlers.js';
