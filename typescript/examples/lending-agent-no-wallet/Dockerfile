# Build stage - Context should be the typescript/ directory
FROM node:20

WORKDIR /app

# Install pnpm globally
RUN npm install -g pnpm@10.7.0 typescript@5.8.3

<<<<<<< HEAD
COPY . .

RUN pnpm install --prefer-frozen-lockfile

# ------------------------------
# 5. Build every workspace package that provides a build script (recursive build)
# ------------------------------
=======

COPY . .

RUN pnpm install --prefer-frozen-lockfile


>>>>>>> 101c0d1b
RUN pnpm --filter lending-agent-no-wallet... build

RUN apt-get update && apt-get install -y --no-install-recommends dumb-init && \
    apt-get clean && \
    rm -rf /var/lib/apt/lists/*

WORKDIR /app/examples/lending-agent-no-wallet/dist

# Expose port for SSE MCP server
EXPOSE 3001

# Use dumb-init to handle signals properly
ENTRYPOINT ["dumb-init", "--"]

# Start the Lending agent (path is relative to the WORKDIR set above)
CMD ["node", "index.js"] <|MERGE_RESOLUTION|>--- conflicted
+++ resolved
@@ -6,22 +6,13 @@
 # Install pnpm globally
 RUN npm install -g pnpm@10.7.0 typescript@5.8.3
 
-<<<<<<< HEAD
 COPY . .
 
 RUN pnpm install --prefer-frozen-lockfile
 
 # ------------------------------
-# 5. Build every workspace package that provides a build script (recursive build)
+# Build every workspace package that provides a build script (recursive build)
 # ------------------------------
-=======
-
-COPY . .
-
-RUN pnpm install --prefer-frozen-lockfile
-
-
->>>>>>> 101c0d1b
 RUN pnpm --filter lending-agent-no-wallet... build
 
 RUN apt-get update && apt-get install -y --no-install-recommends dumb-init && \
