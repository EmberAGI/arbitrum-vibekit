--- conflicted
+++ resolved
@@ -743,11 +743,7 @@
 
     log('Calling AI model...');
     const { textStream } = await streamText({
-<<<<<<< HEAD
-      model: openrouter('x-ai/grok-3-mini'),
-=======
       model: context.provider(),
->>>>>>> d7704acf
       system: systemPrompt,
       prompt: question,
     });
