{
  "name": "trendmoon-agent",
  "version": "1.0.0",
  "description": "Trendmoon Agent - Provides insights on social trends and market data for crypto tokens using Trendmoon MCP server",
  "type": "module",
  "main": "dist/index.js",
  "scripts": {
    "build": "tsc --build",
    "dev": "tsx src/index.ts",
    "cli": "tsx src/cli.ts",
    "start": "node dist/index.js",
    "test": "vitest run",
    "test:watch": "vitest",
    "test:run": "vitest run",
    "inspect:npx": "pnpm run build && npx -y @modelcontextprotocol/inspector node ./dist/index.js",
    "format": "prettier --write \"src/**/*.{ts,tsx,js,jsx}\"",
    "format:check": "prettier --check \"src/**/*.{ts,tsx,js,jsx}\""
  },
  "dependencies": {
<<<<<<< HEAD
    "@modelcontextprotocol/sdk": "catalog:",
    "axios": "^1.9.0",
    "cors": "^2.8.5",
    "dotenv": "catalog:",
    "express": "catalog:",
    "node-fetch": "^3.3.2",
    "openai": "^4.28.0",
    "technicalindicators": "^3.1.0",
    "tsx": "catalog:",
    "zod": "catalog:"
  },
  "devDependencies": {
    "@types/cors": "^2.8.17",
    "@types/express": "^4.17.21",
    "@types/node": "catalog:",
    "typescript": "catalog:"
=======
    "@modelcontextprotocol/sdk": "^1.12.3",
    "@openrouter/ai-sdk-provider": "^0.4.6",
    "ai": "^4.3.16",
    "arbitrum-vibekit-core": "workspace:*",
    "cors": "^2.8.5",
    "dotenv": "^16.5.0",
    "eventsource": "^4.0.0",
    "express": "^4.21.2",
    "nanoid": "^5.0.7",
    "node-fetch": "^3.3.2",
    "trendmoon-mcp-server": "workspace:*",
    "zod": "^3.22.4"
  },
  "devDependencies": {
    "@types/cors": "^2.8.19",
    "@types/express": "^5.0.3",
    "@types/node": "^20.19.1",
    "prettier": "^3.5.3",
    "tsx": "^4.20.3",
    "typescript": "^5.8.3",
    "vitest": "^3.2.4"
>>>>>>> 121efae6
  }
}<|MERGE_RESOLUTION|>--- conflicted
+++ resolved
@@ -17,7 +17,6 @@
     "format:check": "prettier --check \"src/**/*.{ts,tsx,js,jsx}\""
   },
   "dependencies": {
-<<<<<<< HEAD
     "@modelcontextprotocol/sdk": "catalog:",
     "axios": "^1.9.0",
     "cors": "^2.8.5",
@@ -34,28 +33,5 @@
     "@types/express": "^4.17.21",
     "@types/node": "catalog:",
     "typescript": "catalog:"
-=======
-    "@modelcontextprotocol/sdk": "^1.12.3",
-    "@openrouter/ai-sdk-provider": "^0.4.6",
-    "ai": "^4.3.16",
-    "arbitrum-vibekit-core": "workspace:*",
-    "cors": "^2.8.5",
-    "dotenv": "^16.5.0",
-    "eventsource": "^4.0.0",
-    "express": "^4.21.2",
-    "nanoid": "^5.0.7",
-    "node-fetch": "^3.3.2",
-    "trendmoon-mcp-server": "workspace:*",
-    "zod": "^3.22.4"
-  },
-  "devDependencies": {
-    "@types/cors": "^2.8.19",
-    "@types/express": "^5.0.3",
-    "@types/node": "^20.19.1",
-    "prettier": "^3.5.3",
-    "tsx": "^4.20.3",
-    "typescript": "^5.8.3",
-    "vitest": "^3.2.4"
->>>>>>> 121efae6
   }
 }