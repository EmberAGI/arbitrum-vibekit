import { Client } from '@modelcontextprotocol/sdk/client/index.js';
import { parseMcpToolResponsePayload } from 'arbitrum-vibekit';
import { TransactionPlanSchema, type TransactionPlan } from 'ember-schemas';
import {
  parseUnits,
  createPublicClient,
  http,
  type Address,
  encodeFunctionData,
  type PublicClient,
} from 'viem';
<<<<<<< HEAD
import { getChainConfigById } from './agent.js';
import { Client } from '@modelcontextprotocol/sdk/client/index.js';
import { parseMcpToolResponsePayload, parseMcpToolResponseText } from 'arbitrum-vibekit-core';
import { TransactionPlanSchema, type TransactionPlan } from 'ember-mcp-tool-server';
=======
>>>>>>> 94ff00cf
import { z } from 'zod';

import { getChainConfigById } from './agent.js';

export type TokenInfo = {
  chainId: string;
  address: string;
  decimals: number;
};

export interface HandlerContext {
  mcpClient: Client;
  tokenMap: Record<string, TokenInfo[]>;
  userAddress: string;
  executeAction: (actionName: string, transactions: TransactionPlan[]) => Promise<string>;
  log: (...args: unknown[]) => void;
  quicknodeSubdomain: string;
  quicknodeApiKey: string;
}

function findTokensCaseInsensitive(
  tokenMap: Record<string, TokenInfo[]>,
  tokenName: string
): TokenInfo[] {
  const lowerCaseTokenName = tokenName.toLowerCase();
  for (const key in tokenMap) {
    if (key.toLowerCase() === lowerCaseTokenName) {
      return tokenMap[key]!;
    }
  }
  return [];
}

const chainMappings = [
  { id: '1', name: 'Ethereum', aliases: ['mainnet'] },
  { id: '42161', name: 'Arbitrum', aliases: [] },
  { id: '10', name: 'Optimism', aliases: [] },
  { id: '137', name: 'Polygon', aliases: ['matic'] },
  { id: '8453', name: 'Base', aliases: [] },
];

function mapChainNameToId(chainName: string): string | undefined {
  const normalized = chainName.toLowerCase();
  const found = chainMappings.find(
    mapping => mapping.name.toLowerCase() === normalized || mapping.aliases.includes(normalized)
  );
  return found?.id;
}

function mapChainIdToName(chainId: string): string {
  const found = chainMappings.find(mapping => mapping.id === chainId);
  return found?.name || chainId;
}

function findTokenDetail(
  tokenName: string,
  optionalChainName: string | undefined,
  tokenMap: Record<string, TokenInfo[]>,
  direction: 'from' | 'to'
): TokenInfo | string {
  const tokens = findTokensCaseInsensitive(tokenMap, tokenName);
  if (tokens.length === 0) {
    throw new Error(`Token ${tokenName} not supported.`);
  }

  let tokenDetail: TokenInfo | undefined;

  if (optionalChainName) {
    const chainId = mapChainNameToId(optionalChainName);
    if (!chainId) {
      throw new Error(`Chain name ${optionalChainName} is not recognized.`);
    }
    tokenDetail = tokens.find(token => token.chainId === chainId);
    if (!tokenDetail) {
      throw new Error(
        `Token ${tokenName} not supported on chain ${optionalChainName}. Available chains: ${tokens.map(t => mapChainIdToName(t.chainId)).join(', ')}`
      );
    }
  } else {
    if (tokens.length > 1) {
      const chainList = tokens
        .map((t, idx) => `${idx + 1}. ${mapChainIdToName(t.chainId)}`)
        .join('\n');
      return `Multiple chains supported for ${tokenName}:\n${chainList}\nPlease specify the '${direction}Chain'.`;
    }
    tokenDetail = tokens[0];
  }

  if (!tokenDetail) {
    throw new Error(
      `Could not resolve token details for ${tokenName} ${optionalChainName ? 'on chain ' + optionalChainName : ''}.`
    );
  }

  return tokenDetail;
}

async function validateAndExecuteAction(
  actionName: string,
  rawTransactions: unknown,
  context: HandlerContext
): Promise<string> {
  const validationResult = z.array(TransactionPlanSchema).safeParse(rawTransactions);
  if (!validationResult.success) {
    const errorMsg = `MCP tool '${actionName}' returned invalid transaction data.`;
    context.log('Validation Error:', errorMsg, validationResult.error);
    throw new Error(errorMsg);
  }
  return await context.executeAction(actionName, validationResult.data);
}

const minimalErc20Abi = [
  {
    constant: true,
    inputs: [
      { name: '_owner', type: 'address' },
      { name: '_spender', type: 'address' },
    ],
    name: 'allowance',
    outputs: [{ name: '', type: 'uint256' }],
    payable: false,
    stateMutability: 'view',
    type: 'function',
  },
  {
    constant: false,
    inputs: [
      { name: '_spender', type: 'address' },
      { name: '_value', type: 'uint256' },
    ],
    name: 'approve',
    outputs: [{ name: '', type: 'bool' }],
    payable: false,
    stateMutability: 'nonpayable',
    type: 'function',
  },
] as const;

export async function handleSwapTokens(
  params: {
    fromToken: string;
    toToken: string;
    amount: string;
    fromChain?: string;
    toChain?: string;
  },
  context: HandlerContext
): Promise<string> {
  const { fromToken, toToken, amount, fromChain, toChain } = params;

  const fromTokenResult = findTokenDetail(fromToken, fromChain, context.tokenMap, 'from');
  if (typeof fromTokenResult === 'string') {
    return fromTokenResult;
  }
  const fromTokenDetail = fromTokenResult;

  const toTokenResult = findTokenDetail(toToken, toChain, context.tokenMap, 'to');
  if (typeof toTokenResult === 'string') {
    return toTokenResult;
  }
  const toTokenDetail = toTokenResult;

  const atomicAmount = parseUnits(amount, fromTokenDetail.decimals);

  context.log(
    `Executing swap via MCP: ${fromToken} (address: ${fromTokenDetail.address}, chain: ${fromTokenDetail.chainId}) to ${toToken} (address: ${toTokenDetail.address}, chain: ${toTokenDetail.chainId}), amount: ${amount}, atomicAmount: ${atomicAmount}, userAddress: ${context.userAddress}`
  );

  const rawTransactions = await context.mcpClient.callTool({
    name: 'swapTokens',
    arguments: {
      fromTokenAddress: fromTokenDetail.address,
      fromTokenChainId: fromTokenDetail.chainId,
      toTokenAddress: toTokenDetail.address,
      toTokenChainId: toTokenDetail.chainId,
      amount: atomicAmount.toString(),
      userAddress: context.userAddress,
    },
  });

  const dataToValidate = parseMcpToolResponsePayload(rawTransactions, z.any());

  if (!Array.isArray(dataToValidate) || dataToValidate.length === 0) {
    context.log('Invalid or empty transaction plan received from MCP tool:', dataToValidate);
    if (
      typeof dataToValidate === 'object' &&
      dataToValidate !== null &&
      'error' in dataToValidate
    ) {
      throw new Error(`MCP tool returned an error: ${JSON.stringify(dataToValidate)}`);
    }
    throw new Error('Expected a transaction plan array from MCP tool, but received invalid data.');
  }

  const swapTx = dataToValidate[0] as TransactionPlan;
  if (!swapTx || typeof swapTx !== 'object' || !swapTx.to) {
    context.log('Invalid swap transaction object received from MCP:', swapTx);
    throw new Error('Invalid swap transaction structure in plan.');
  }

  const spenderAddress = swapTx.to as Address;
  const txChainId = fromTokenDetail.chainId;
  const fromTokenAddress = fromTokenDetail.address as Address;
  const userAddress = context.userAddress as Address;

  context.log(
    `Checking allowance: User ${userAddress} needs to allow Spender ${spenderAddress} to spend ${atomicAmount} of Token ${fromTokenAddress} on Chain ${txChainId}`
  );

  let tempPublicClient: PublicClient;
  try {
    const chainConfig = getChainConfigById(txChainId);
    const networkSegment = chainConfig.quicknodeSegment;
    const targetChain = chainConfig.viemChain;
    let dynamicRpcUrl: string;
    if (networkSegment === '') {
      dynamicRpcUrl = `https://${context.quicknodeSubdomain}.quiknode.pro/${context.quicknodeApiKey}`;
    } else {
      dynamicRpcUrl = `https://${context.quicknodeSubdomain}.${networkSegment}.quiknode.pro/${context.quicknodeApiKey}`;
    }
    tempPublicClient = createPublicClient({
      chain: targetChain,
      transport: http(dynamicRpcUrl),
    });
    context.log(`Public client created for chain ${txChainId} via ${dynamicRpcUrl.split('/')[2]}`);
  } catch (chainError) {
    context.log(`Failed to create public client for chain ${txChainId}:`, chainError);
    throw new Error(`Unsupported chain or configuration error for chainId ${txChainId}.`);
  }

  let currentAllowance: bigint = 0n;
  try {
    currentAllowance = await tempPublicClient.readContract({
      address: fromTokenAddress,
      abi: minimalErc20Abi,
      functionName: 'allowance',
      args: [userAddress, spenderAddress],
    });
    context.log(`Successfully read allowance: ${currentAllowance}. Required: ${atomicAmount}`);
  } catch (readError) {
    context.log(
      `Warning: Failed to read allowance via readContract (eth_call may be unsupported). Error: ${(readError as Error).message}`
    );
    context.log('Assuming allowance is insufficient due to check failure.');
  }

  if (currentAllowance < atomicAmount) {
    context.log(
      `Insufficient allowance or check failed. Need ${atomicAmount}, have ${currentAllowance}. Creating approval transaction...`
    );
    const approveTx: TransactionPlan = {
      to: fromTokenAddress,
      data: encodeFunctionData({
        abi: minimalErc20Abi,
        functionName: 'approve',
        args: [spenderAddress, BigInt(2) ** BigInt(256) - BigInt(1)],
      }),
      value: '0',
      chainId: txChainId,
    };

    try {
      context.log(
        `Executing approval transaction for ${params.fromToken} to spender ${spenderAddress}...`
      );
      const approvalResult = await context.executeAction('approve', [approveTx]);
      context.log(
        `Approval transaction sent: ${approvalResult}. Note: Ensure confirmation before proceeding if needed.`
      );
    } catch (approvalError) {
      context.log(`Approval transaction failed:`, approvalError);
      throw new Error(
        `Failed to approve token ${params.fromToken}: ${(approvalError as Error).message}`
      );
    }
  } else {
    context.log('Sufficient allowance already exists.');
  }

  context.log('Proceeding to execute the swap transaction received from MCP tool...');

  if (Array.isArray(dataToValidate) && dataToValidate.length > 0) {
    const swapTxPlan = dataToValidate[0] as Partial<TransactionPlan>;
    if (swapTxPlan && typeof swapTxPlan === 'object' && !swapTxPlan.chainId) {
      context.log(`Adding missing chainId (${txChainId}) to swap transaction plan.`);
      swapTxPlan.chainId = txChainId;
    }
  }

  return await validateAndExecuteAction('swapTokens', dataToValidate, context);
}<|MERGE_RESOLUTION|>--- conflicted
+++ resolved
@@ -1,5 +1,5 @@
 import { Client } from '@modelcontextprotocol/sdk/client/index.js';
-import { parseMcpToolResponsePayload } from 'arbitrum-vibekit';
+import { parseMcpToolResponsePayload } from 'arbitrum-vibekit-core';
 import { TransactionPlanSchema, type TransactionPlan } from 'ember-schemas';
 import {
   parseUnits,
@@ -9,13 +9,6 @@
   encodeFunctionData,
   type PublicClient,
 } from 'viem';
-<<<<<<< HEAD
-import { getChainConfigById } from './agent.js';
-import { Client } from '@modelcontextprotocol/sdk/client/index.js';
-import { parseMcpToolResponsePayload, parseMcpToolResponseText } from 'arbitrum-vibekit-core';
-import { TransactionPlanSchema, type TransactionPlan } from 'ember-mcp-tool-server';
-=======
->>>>>>> 94ff00cf
 import { z } from 'zod';
 
 import { getChainConfigById } from './agent.js';
