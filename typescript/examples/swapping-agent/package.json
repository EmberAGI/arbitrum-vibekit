--- conflicted
+++ resolved
@@ -25,12 +25,8 @@
     "@openzeppelin/contracts": "^5.3.0",
     "a2a-samples-js": "workspace:*",
     "ai": "^4.3.2",
-<<<<<<< HEAD
     "arbitrum-vibekit-core": "workspace:*",
-=======
-    "arbitrum-vibekit": "workspace:*",
     "ember-schemas": "workspace:*",
->>>>>>> 8c59dead
     "cors": "^2.8.5",
     "dotenv": "^16.3.1",
     "ember-mcp-tool-server": "workspace:*",
