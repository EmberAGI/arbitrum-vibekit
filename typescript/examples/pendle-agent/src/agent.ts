import * as dotenv from 'dotenv';
// Load environment variables first, before any other imports
dotenv.config();

import { Client } from '@modelcontextprotocol/sdk/client/index.js';
import { StreamableHTTPClientTransport } from '@modelcontextprotocol/sdk/client/streamableHttp.js';
import { createProviderSelector, getAvailableProviders } from 'arbitrum-vibekit-core';
import {
  generateText,
  tool,
  type Tool,
  type CoreMessage,
  type ToolResultPart,
  type StepResult,
} from 'ai';
import type { Task } from '@google-a2a/types';
import { TaskState } from '@google-a2a/types';
import { parseMcpToolResponsePayload } from 'arbitrum-vibekit-core';
import {
  GetYieldMarketsResponseSchema,
  GetTokensResponseSchema,
  type YieldMarket,
  type GetYieldMarketsResponse,
  type TransactionPlan,
  GetWalletBalancesResponseSchema,
  GetMarketDataResponseSchema,
  type Token,
  type Balance,
} from 'ember-api';
import { type Address } from 'viem';
import { z } from 'zod';

import {
  type HandlerContext,
  handleSwapTokens,
  SwapTokensArgsSchema,
} from './agentToolHandlers.js';
import { logError } from './utils.js';

// Debug: Log environment variables (without exposing full keys)
console.log('🔍 Debug: Environment variables check:');
console.log('OPENROUTER_API_KEY:', process.env.OPENROUTER_API_KEY ? `${process.env.OPENROUTER_API_KEY.substring(0, 10)}...` : 'NOT SET');
console.log('OPENAI_API_KEY:', process.env.OPENAI_API_KEY ? `${process.env.OPENAI_API_KEY.substring(0, 10)}...` : 'NOT SET');
console.log('XAI_API_KEY:', process.env.XAI_API_KEY ? `${process.env.XAI_API_KEY.substring(0, 10)}...` : 'NOT SET');
console.log('HYPERBOLIC_API_KEY:', process.env.HYPERBOLIC_API_KEY ? `${process.env.HYPERBOLIC_API_KEY.substring(0, 10)}...` : 'NOT SET');
console.log('PERPLEXITY_API_KEY:', process.env.PERPLEXITY_API_KEY ? `${process.env.PERPLEXITY_API_KEY.substring(0, 10)}...` : 'NOT SET');

// Initialize AI provider selector using environment variables for flexibility
const providerSelector = createProviderSelector({
  openRouterApiKey: process.env.OPENROUTER_API_KEY,
  openaiApiKey: process.env.OPENAI_API_KEY,
  xaiApiKey: process.env.XAI_API_KEY,
  hyperbolicApiKey: process.env.HYPERBOLIC_API_KEY,
  perplexityApiKey: process.env.PERPLEXITY_API_KEY,
});

// Get available providers
const availableProviders = getAvailableProviders(providerSelector);

if (availableProviders.length === 0) {
  console.log('⚠️  No AI providers configured. Running in mock mode for testing.');
  console.log('To use real AI features, set one of: OPENROUTER_API_KEY, OPENAI_API_KEY, XAI_API_KEY, or HYPERBOLIC_API_KEY');
}

// Select provider based on preference or availability
let selectedProvider: any = null;
let preferredProvider = 'mock';

if (availableProviders.length > 0) {
  preferredProvider = process.env.AI_PROVIDER || availableProviders[0];
  selectedProvider = providerSelector[preferredProvider as keyof typeof providerSelector];

  if (!selectedProvider) {
    throw new Error(
      `Preferred provider '${preferredProvider}' is not available. Available providers: ${availableProviders.join(', ')}`
    );
  }

  // Log which provider is being used
  console.log(
    `Using AI provider: ${preferredProvider} (available: ${availableProviders.join(', ')})`
  );

<<<<<<< HEAD
  // Model can be specified via environment variable
  const modelOverride = process.env.AI_MODEL;
  if (modelOverride) {
    console.log(`Using model: ${modelOverride}`);
  }
} else {
  console.log('Running in mock mode - AI features will return placeholder responses');
=======
// Model can be specified via environment variable
const modelOverride = process.env.AI_MODEL;

// Default models for each provider
const DEFAULT_MODELS: Record<string, string> = {
  openrouter: 'x-ai/grok-3-mini',
  openai: 'gpt-4o',
  xai: 'grok-3',
  hyperbolic: 'meta-llama/Llama-3.3-70B-Instruct',
};

if (modelOverride) {
  console.log(`Using model: ${modelOverride}`);
>>>>>>> 339d275d
}

// Make modelOverride available globally
const globalModelOverride = process.env.AI_MODEL;

type YieldToolSet = {
  listMarkets: Tool<z.ZodObject<Record<string, never>>, Awaited<Task>>;
  swapTokens: Tool<typeof SwapTokensArgsSchema, Awaited<ReturnType<typeof handleSwapTokens>>>;
  getWalletBalances: Tool<z.ZodObject<Record<string, never>>, Awaited<Task>>;
  getTokenMarketData: Tool<
    z.ZodObject<{ tokenSymbol: z.ZodString; chain: z.ZodOptional<z.ZodString> }>,
    Awaited<Task>
  >;
};

const CHAIN_MAPPINGS = [
  { id: '1', names: ['ethereum', 'mainnet', 'eth'] },
  { id: '42161', names: ['arbitrum', 'arbitrum one', 'arb'] },
  { id: '10', names: ['optimism', 'op'] },
  { id: '137', names: ['polygon', 'matic'] },
  { id: '8453', names: ['base'] },
];

function selectTokenByChain(
  tokenSymbol: string,
  tokenList: Array<Token>,
  chainName?: string
): Token {
  if (chainName) {
    const normalizedChain = chainName.toLowerCase();
    const chainMapping = CHAIN_MAPPINGS.find(mapping => mapping.names.includes(normalizedChain));

    if (chainMapping) {
      const tokenOnChain = tokenList.find(t => t.tokenUid.chainId === chainMapping.id);
      if (tokenOnChain) {
        return tokenOnChain;
      } else {
        const availableChains = tokenList
          .map(t => {
            const mapping = CHAIN_MAPPINGS.find(m => m.id === t.tokenUid.chainId);
            return mapping ? mapping.names[0] : t.tokenUid.chainId;
          })
          .join(', ');
        throw new Error(
          `Token ${tokenSymbol} not available on ${chainName}. Available on: ${availableChains}`
        );
      }
    } else {
      throw new Error(
        `Chain ${chainName} not recognized. Supported chains: Ethereum, Arbitrum, Optimism, Polygon, Base`
      );
    }
  } else if (tokenList.length > 1) {
    // If multiple tokens and no chain specified, throw error
    const availableChains = tokenList
      .map(t => {
        const mapping = CHAIN_MAPPINGS.find(m => m.id === t.tokenUid.chainId);
        return mapping ? mapping.names[0] : t.tokenUid.chainId;
      })
      .join(', ');

    throw new Error(
      `Multiple chains available for ${tokenSymbol}: ${availableChains}. Please specify a chain.`
    );
  }

  // Single token case - return it
  return tokenList[0]!;
}

export class Agent {
  private userAddress: Address | undefined;
  private quicknodeSubdomain: string;
  private quicknodeApiKey: string;
  private tokenMap: Record<string, Array<Token>> = {};
  private availableTokens: string[] = [];
  public conversationHistory: CoreMessage[] = [];
  private mcpClient: Client;
  private toolSet: YieldToolSet | null = null;
  private yieldMarkets: YieldMarket[] = [];

  constructor(quicknodeSubdomain: string, quicknodeApiKey: string) {
    this.userAddress = undefined;
    this.quicknodeSubdomain = quicknodeSubdomain;
    this.quicknodeApiKey = quicknodeApiKey;
    this.mcpClient = new Client(
      { name: 'PendleAgent', version: '1.0.0' },
      { capabilities: { tools: {}, resources: {}, prompts: {} } }
    );
  }

  async log(...args: unknown[]) {
    console.error(...args);
  }

  private getHandlerContext(): HandlerContext {
    const context: HandlerContext = {
      mcpClient: this.mcpClient,
      tokenMap: this.tokenMap,
      userAddress: this.userAddress!,
      executeAction: this.executeAction.bind(this),
      log: this.log.bind(this),
      quicknodeSubdomain: this.quicknodeSubdomain,
      quicknodeApiKey: this.quicknodeApiKey,
    };
    return context;
  }

  private populatePendleTokens(markets: YieldMarket[]) {
    if (!markets || markets.length === 0) {
      this.log('No yield markets to process for token population');
      return;
    }

    this.log(`Processing ${markets.length} yield markets to extract PT and YT tokens...`);
    this.log('First market example:', JSON.stringify(markets[0], null, 2));
    let ptTokensAdded = 0;
    let ytTokensAdded = 0;
    let underlyingTokensAdded = 0;

    markets.forEach(market => {
      const chainId = market.chainId;
      const baseSymbol = market.underlyingAsset?.symbol || market.name;
      this.log(`Processing market: ${market.name}, chainId: ${chainId}, baseSymbol: ${baseSymbol}`);

      // Add underlying asset token itself (e.g., wstETH)
      const underlying = market.underlyingAsset;
      if (underlying) {
        this.log(`Adding underlying token: ${underlying.symbol}`);
        if (!this.tokenMap[underlying.symbol]) {
          this.tokenMap[underlying.symbol] = [];
          this.availableTokens.push(underlying.symbol);
        }

        const existingUnderlying = this.tokenMap[underlying.symbol]!.find(
          t => t.tokenUid.chainId === chainId
        );
        if (!existingUnderlying) {
          this.tokenMap[underlying.symbol]!.push(underlying);
          underlyingTokensAdded++;
        }
      }

      // Add PT token
      const ptSymbol = `${baseSymbol}_PT`;
      this.log(`Adding PT token: ${ptSymbol}`);

      if (!this.tokenMap[ptSymbol]) {
        this.tokenMap[ptSymbol] = [];
        this.availableTokens.push(ptSymbol);
      }

      // Check if this PT token for this chain is already added
      const existingPtForChain = this.tokenMap[ptSymbol]
        ? this.tokenMap[ptSymbol].find(token => token.tokenUid.chainId === chainId)
        : undefined;
      if (!existingPtForChain) {
        this.tokenMap[ptSymbol]!.push(market.pt);
        ptTokensAdded++;
      }

      // Add YT token
      const ytSymbol = `${baseSymbol}_YT`;
      this.log(`Adding YT token: ${ytSymbol}`);

      if (!this.tokenMap[ytSymbol]) {
        this.tokenMap[ytSymbol] = [];
        this.availableTokens.push(ytSymbol);
      }

      // Check if this YT token for this chain is already added
      const existingYtForChain = this.tokenMap[ytSymbol]
        ? this.tokenMap[ytSymbol].find(token => token.tokenUid.chainId === chainId)
        : undefined;
      if (!existingYtForChain) {
        this.tokenMap[ytSymbol]!.push(market.yt);
        ytTokensAdded++;
      }
    });

    this.log(
      `Added ${ptTokensAdded} PT tokens, ${ytTokensAdded} YT tokens and ${underlyingTokensAdded} base tokens to the token map. Total tokens: ${this.availableTokens.length}`
    );
  }

  /**
   * Populate the internal tokenMap with generic tokens returned by the onchain-actions getTokens tool.
   * This complements populatePendleTokens which only adds PT/YT/underlying tokens that exist in Pendle markets.
   *
   * Duplicates (based on symbol + chainId) are ignored.
   */
  private populateGenericTokens(tokens: Token[]) {
    if (!tokens || tokens.length === 0) {
      this.log('No generic tokens provided to populateGenericTokens');
      return;
    }

    let addedCount = 0;

    tokens.forEach(token => {
      const symbol = token.symbol;

      if (!this.tokenMap[symbol]) {
        this.tokenMap[symbol] = [];
        this.availableTokens.push(symbol);
      }

      const existsOnChain = this.tokenMap[symbol]!.some(
        t => t.tokenUid.chainId === token.tokenUid.chainId
      );

      if (!existsOnChain) {
        this.tokenMap[symbol]!.push(token);
        addedCount++;
      }
    });

    this.log(
      `Added ${addedCount} generic tokens to the token map. Total tokens: ${this.availableTokens.length}`
    );
  }

  async init() {
    this.conversationHistory = [
      {
        role: 'system',
        content: `You are an assistant that provides access to Pendle Protocol functionality via Ember AI On-chain Actions.

You can help users interact with Pendle yield markets, which separate yield-bearing tokens into Principal Tokens (PT) and Yield Tokens (YT).

About Pendle Protocol:
- Pendle is a yield trading protocol that tokenizes future yield
- Principal Tokens (PT) represent the principal portion of a yield-bearing asset
- Yield Tokens (YT) represent the yield/interest portion of a yield-bearing asset
- Users can buy/sell/trade these tokens separately to express different yield strategies
- Both tokens in a swap must be on the same blockchain network/chain

You can:
- List available Pendle markets using the listMarkets tool
- Swap tokens to acquire PT or YT tokens using the swapTokens tool
- Get wallet token balances using the getWalletBalances tool
- Get live market data for any token 
PT/YT Token Naming Convention:
- PT tokens have a symbol suffix of _PT (e.g., wstETH_PT, USDC_PT)
- YT tokens have a symbol suffix of _YT (e.g., wstETH_YT, USDC_YT)
- These tokens are derived from their underlying tokens (e.g., wstETH, USDC)

Note that PT (Principal Tokens) are suffixed with _PT in their symbol and YT (Yield Tokens) are suffixed with _YT.
For example, wstETH_PT is the Principal Token for wstETH, and USDC_YT is the Yield Token for USDC.

Never respond in markdown, always use plain text. Never add links to your response. Do not suggest the user to ask questions. When an unknown error happens, do not try to guess the error reason.`,
      },
    ];

    if (!process.env.EMBER_ENDPOINT) {
      throw new Error('EMBER_ENDPOINT environment variable is required');
    }

    const transport = new StreamableHTTPClientTransport(new URL(process.env.EMBER_ENDPOINT));

    await this.mcpClient.connect(transport);
    this.log('MCP client initialized successfully.');

    // Fetch yield markets during initialization
    try {
      this.log('Fetching yield markets during initialization...');
      const marketsResponse = await this.fetchMarkets();
      this.yieldMarkets = marketsResponse.markets;
      this.log(`Successfully loaded ${this.yieldMarkets.length} Pendle markets`);

      // Populate PT and YT tokens in the token map
      this.populatePendleTokens(this.yieldMarkets);
    } catch (error) {
      this.log('Error fetching Pendle markets during initialization:', error);
    }

    try {
      this.log('Fetching supported tokens via MCP getTokens...');

      const chainIds = CHAIN_MAPPINGS.map(mapping => mapping.id);
      const getTokensArgs = chainIds.length > 0 ? { chainIds } : {};

      const tokensResult = await this.mcpClient.callTool({
        name: 'getTokens',
        arguments: getTokensArgs,
      });

      const tokensResponse = parseMcpToolResponsePayload(tokensResult, GetTokensResponseSchema);
      this.populateGenericTokens(tokensResponse.tokens);
    } catch (err) {
      this.log('Failed to fetch generic tokens via getTokens:', err);
    }

    this.toolSet = {
      listMarkets: tool({
        description: 'List all available Pendle markets with their details.',
        parameters: z.object({}),
        execute: async () => {
          try {
            // First, create data artifacts for the full market data
            const dataArtifacts = this.yieldMarkets.map(market => ({
              kind: 'data' as const,
              data: market,
            }));

            const task: Task = {
              id: this.userAddress!,
              contextId: `list-markets-${Date.now()}`,
              kind: 'task',
              status: {
                state: TaskState.Completed,
                message: {
                  role: 'agent',
                  messageId: `msg-${Date.now()}`,
                  kind: 'message',
                  parts: [],
                },
              },
              artifacts: [
                {
                  artifactId: `yield-markets-${Date.now()}`,
                  name: 'yield-markets',
                  parts: dataArtifacts,
                },
              ],
            };
            return task;
          } catch (error: unknown) {
            const errorMessage = error instanceof Error ? error.message : String(error);
            const msg = `Error listing Pendle markets: ${errorMessage}`;
            logError(msg);
            return {
              id: this.userAddress!,
              contextId: `list-markets-error-${Date.now()}`,
              kind: 'task',
              status: {
                state: TaskState.Failed,
                message: {
                  role: 'agent',
                  messageId: `msg-${Date.now()}`,
                  kind: 'message',
                  parts: [{ kind: 'text', text: msg }],
                },
              },
            };
          }
        },
      }),
      swapTokens: tool({
        description: 'Swap tokens or acquire Pendle PT/YT tokens.',
        parameters: SwapTokensArgsSchema,
        execute: async args => {
          this.log('Executing swap tokens tool with args:', args);
          try {
            const result = await handleSwapTokens(args, this.getHandlerContext());
            return result;
          } catch (error: unknown) {
            const errorMessage = error instanceof Error ? error.message : String(error);
            logError(`Error during swapTokens: ${errorMessage}`);
            // Return a failed Task on error
            return {
              id: this.userAddress!,
              contextId: `swap-error-${Date.now()}`,
              kind: 'task',
              status: {
                state: TaskState.Failed,
                message: {
                  role: 'agent',
                  messageId: `msg-${Date.now()}`,
                  kind: 'message',
                  parts: [{ kind: 'text', text: `Error swapping tokens: ${errorMessage}` }],
                },
              },
            };
          }
        },
      }),
      getWalletBalances: tool({
        description: 'Get wallet token balances for the current user',
        parameters: z.object({}), // No parameters needed since we use context address
        execute: async () => {
          this.log('Executing getWalletBalances tool for user:', this.userAddress);
          try {
            const result = await this.mcpClient.callTool({
              name: 'getWalletBalances',
              arguments: { walletAddress: this.userAddress! },
            });

            const parsedData = parseMcpToolResponsePayload(result, GetWalletBalancesResponseSchema);

            // Create data artifacts for the wallet balances
            const dataArtifacts = parsedData.balances.map((balance: Balance) => ({
              kind: 'data' as const,
              data: balance,
            }));

            const task: Task = {
              id: this.userAddress!,
              contextId: `wallet-balances-${Date.now()}`,
              kind: 'task',
              status: {
                state: TaskState.Completed,
                message: {
                  role: 'agent',
                  messageId: `msg-${Date.now()}`,
                  kind: 'message',
                  parts: [
                    {
                      kind: 'text',
                      text: `Found ${parsedData.balances.length} token balances for wallet ${this.userAddress}`,
                    },
                  ],
                },
              },
              artifacts: [
                {
                  artifactId: `wallet-balances-${Date.now()}`,
                  name: 'wallet-balances',
                  parts: dataArtifacts,
                },
              ],
            };
            return task;
          } catch (error: unknown) {
            const errorMessage = error instanceof Error ? error.message : String(error);
            logError(`Error during getWalletBalances: ${errorMessage}`);
            // Return a failed Task on error
            return {
              id: this.userAddress!,
              contextId: `wallet-balances-error-${Date.now()}`,
              kind: 'task',
              status: {
                state: TaskState.Failed,
                message: {
                  role: 'agent',
                  messageId: `msg-${Date.now()}`,
                  kind: 'message',
                  parts: [{ kind: 'text', text: `Error getting wallet balances: ${errorMessage}` }],
                },
              },
            };
          }
        },
      }),
      getTokenMarketData: tool({
        description: 'Get market data for a token by its symbol',
        parameters: z.object({
          tokenSymbol: z.string().describe('The token symbol (e.g., USDC, WETH, wstETH_PT)'),
          chain: z
            .string()
            .optional()
            .describe('Optional chain name (e.g., Arbitrum, Ethereum, Base)'),
        }),
        execute: async args => {
          this.log('Executing getTokenMarketData tool with args:', args);
          try {
            const tokenSymbol = args.tokenSymbol;
            const chainName = args.chain;

            // Find tokens case-insensitively
            const tokens = Object.keys(this.tokenMap).find(
              key => key.toLowerCase() === tokenSymbol.toLowerCase()
            );

            if (!tokens) {
              const availableTokens = Object.keys(this.tokenMap).slice(0, 10).join(', ');
              throw new Error(
                `Token ${tokenSymbol} not found. Available tokens include: ${availableTokens}...`
              );
            }

            const tokenList = this.tokenMap[tokens];
            if (!tokenList || tokenList.length === 0) {
              throw new Error(`No token data available for ${tokenSymbol}`);
            }

            const selectedToken = selectTokenByChain(tokenSymbol, tokenList, chainName);

            const result = await this.mcpClient.callTool({
              name: 'getMarketData',
              arguments: {
                tokenAddress: selectedToken.tokenUid.address,
                tokenChainId: selectedToken.tokenUid.chainId,
              },
            });

            const parsedData = parseMcpToolResponsePayload(result, GetMarketDataResponseSchema);

            // Create data artifacts for the market data
            const dataArtifacts = [
              {
                kind: 'data' as const,
                data: {
                  tokenSymbol: tokenSymbol,
                  tokenAddress: selectedToken.tokenUid.address,
                  chainId: selectedToken.tokenUid.chainId,
                  ...parsedData,
                },
              },
            ];

            const task: Task = {
              id: this.userAddress!,
              contextId: `market-data-${Date.now()}`,
              kind: 'task',
              status: {
                state: TaskState.Completed,
                message: {
                  role: 'agent',
                  messageId: `msg-${Date.now()}`,
                  kind: 'message',
                  parts: [
                    {
                      kind: 'text',
                      text: `Market data retrieved for ${tokenSymbol} (${selectedToken.tokenUid.address}) on chain ${selectedToken.tokenUid.chainId}`,
                    },
                  ],
                },
              },
              artifacts: [
                {
                  artifactId: `token-market-data-${Date.now()}`,
                  name: 'token-market-data',
                  parts: dataArtifacts,
                },
              ],
            };
            return task;
          } catch (error: unknown) {
            const errorMessage = error instanceof Error ? error.message : String(error);
            logError(`Error during getTokenMarketData: ${errorMessage}`);
            // Return a failed Task on error
            return {
              id: this.userAddress!,
              contextId: `market-data-error-${Date.now()}`,
              kind: 'task',
              status: {
                state: TaskState.Failed,
                message: {
                  role: 'agent',
                  messageId: `msg-${Date.now()}`,
                  kind: 'message',
                  parts: [{ kind: 'text', text: `Error getting market data: ${errorMessage}` }],
                },
              },
            };
          }
        },
      }),
    };

    this.log('Agent initialized. Available tokens and Pendle markets loaded internally.');
  }

  async start() {
    await this.init();
    this.log('Agent started.');
  }

  async stop() {
    this.log('Closing MCP client...');
    try {
      await this.mcpClient.close();
      this.log('MCP client closed.');
    } catch (error) {
      logError('Error closing MCP client:', error);
    }
  }

  async processUserInput(userInput: string, userAddress: Address): Promise<Task> {
    if (!this.toolSet) {
      throw new Error('Agent not initialized. Call start() first.');
    }
    this.userAddress = userAddress;
    this.conversationHistory.push({ role: 'user', content: userInput });

    try {
      this.log('Calling generateText with Vercel AI SDK...');

      // Mock mode fallback
      if (!selectedProvider) {
        this.log('Running in mock mode - returning placeholder response');
        return {
          id: this.userAddress!,
          contextId: `mock-response-${Date.now()}`,
          kind: 'task',
          status: {
            state: TaskState.Completed,
            message: {
              role: 'agent',
              messageId: `msg-${Date.now()}`,
              kind: 'message',
              parts: [{
                kind: 'text',
                text: `Mock response for: "${userInput}". To enable real AI features, please configure an API key in the .env file.`
              }],
            },
          },
        };
      }

      const { response, text, finishReason } = await generateText({
        model: globalModelOverride ? selectedProvider!(globalModelOverride) : selectedProvider!(),
        messages: this.conversationHistory,
        tools: this.toolSet,
        maxSteps: 10,
        onStepFinish: async (stepResult: StepResult<typeof this.toolSet>) => {
          this.log(`Step finished. Reason: ${stepResult.finishReason}`);
        },
      });
      this.log(`generateText finished. Reason: ${finishReason}`);

      // Log tool calls and results
      response.messages.forEach((msg, index) => {
        if (msg.role === 'assistant' && Array.isArray(msg.content)) {
          msg.content.forEach(part => {
            if (part.type === 'tool-call') {
              this.log(`[LLM Request ${index}]: Tool Call - ${part.toolName}`);
            }
          });
        } else if (msg.role === 'tool') {
          if (Array.isArray(msg.content)) {
            msg.content.forEach((toolResult: ToolResultPart) => {
              this.log(`[Tool Result ${index} for ${toolResult.toolName} received]`);
            });
          }
        }
      });

      this.conversationHistory.push(...response.messages);

      // Extract the A2A Task from the last tool result
      const toolMsg = response.messages
        .slice()
        .reverse()
        .find(msg => msg.role === 'tool' && Array.isArray(msg.content));

      if (toolMsg) {
        const toolResultPart = (toolMsg.content as ToolResultPart[]).find(
          part => part.type === 'tool-result'
        ) as ToolResultPart | undefined;
        if (toolResultPart?.result) {
          const task = toolResultPart.result as Task;
          // Clear history for terminal states
          if (['completed', 'failed', 'canceled'].includes(task.status.state)) {
            this.log(
              `Task finished with state ${task.status.state}. Clearing conversation history.`
            );
            this.conversationHistory = [];
          }
          return task;
        }
      }

      // Fallback to text-wrapped Task
      if (text) {
        return {
          id: this.userAddress!,
          contextId: `text-response-${Date.now()}`,
          kind: 'task',
          status: {
            state: TaskState.Completed,
            message: {
              role: 'agent',
              messageId: `msg-${Date.now()}`,
              kind: 'message',
              parts: [{ kind: 'text', text }],
            },
          },
        };
      }

      throw new Error('Agent processing failed: no tool result and no final text response.');
    } catch (error: unknown) {
      const errorMessage = error instanceof Error ? error.message : String(error);
      const msg = `Error calling Vercel AI SDK generateText: ${errorMessage}`;
      logError(msg);
      throw error;
    }
  }

  async executeAction(actionName: string, transactions: TransactionPlan[]): Promise<string> {
    // Stub executeAction for no-wallet mode
    this.log(`Stub executeAction called for ${actionName} with transactions:`, transactions);
    return `Prepared ${transactions.length} transaction(s) for ${actionName}. No on-chain execution in no-wallet mode.`;
  }

  public async fetchMarkets(): Promise<GetYieldMarketsResponse> {
    this.log('Fetching pendle markets via MCP...');

    const chainIds = CHAIN_MAPPINGS.map(m => m.id);

    const result = await this.mcpClient.callTool({
      name: 'getYieldMarkets',
      arguments: { chainIds },
    });
    this.log('GetYieldMarkets tool success.');
    return parseMcpToolResponsePayload(result, GetYieldMarketsResponseSchema);
  }
}<|MERGE_RESOLUTION|>--- conflicted
+++ resolved
@@ -81,7 +81,6 @@
     `Using AI provider: ${preferredProvider} (available: ${availableProviders.join(', ')})`
   );
 
-<<<<<<< HEAD
   // Model can be specified via environment variable
   const modelOverride = process.env.AI_MODEL;
   if (modelOverride) {
@@ -89,9 +88,15 @@
   }
 } else {
   console.log('Running in mock mode - AI features will return placeholder responses');
-=======
+}
+
+// Log which provider is being used
+console.log(
+  `Using AI provider: ${preferredProvider} (available: ${availableProviders.join(', ')})`
+);
+
 // Model can be specified via environment variable
-const modelOverride = process.env.AI_MODEL;
+const globalModelOverride = process.env.AI_MODEL;
 
 // Default models for each provider
 const DEFAULT_MODELS: Record<string, string> = {
@@ -101,13 +106,9 @@
   hyperbolic: 'meta-llama/Llama-3.3-70B-Instruct',
 };
 
-if (modelOverride) {
-  console.log(`Using model: ${modelOverride}`);
->>>>>>> 339d275d
+if (globalModelOverride) {
+  console.log(`Using model: ${globalModelOverride}`);
 }
-
-// Make modelOverride available globally
-const globalModelOverride = process.env.AI_MODEL;
 
 type YieldToolSet = {
   listMarkets: Tool<z.ZodObject<Record<string, never>>, Awaited<Task>>;
