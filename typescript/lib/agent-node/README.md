--- conflicted
+++ resolved
@@ -212,12 +212,8 @@
 - `--all`: Register on canonical + mirror chains (default: true)
 - `--force-new-upload`: Force new IPFS upload (ignores cached URI from previous attempts)
 
-<<<<<<< HEAD
 
 **3. Updating Registration**
-=======
-#### Updating Registration
->>>>>>> 9cc6e03c
 
 To update your existing registration:
 
