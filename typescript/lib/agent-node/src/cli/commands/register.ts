--- conflicted
+++ resolved
@@ -3,15 +3,11 @@
 import prompts from 'prompts';
 import { encodeFunctionData } from 'viem';
 
-<<<<<<< HEAD
-import { IDENTITY_REGISTRY_ABI } from '../abi/identity.js';
-=======
 import { loadAgentBase } from '../../config/loaders/agent-loader.js';
 import { resolveConfigDirectory } from '../../config/runtime/config-dir.js';
 import type { ERC8004RegistrationEntry } from '../../config/schemas/agent.schema.js';
 import { IDENTITY_REGISTRY_ABI } from '../abi/identity.js';
 import { ensureErc8004Config, updateAgentFrontmatter } from '../utils/frontmatter.js';
->>>>>>> 4c229b24
 import {
   CONTRACT_ADDRESSES,
   isSupportedChain,
@@ -21,81 +17,6 @@
   savePendingUri,
 } from '../utils/registration.js';
 import { serveTransactionSigningPage, openBrowser } from '../utils/serve-transaction.js';
-<<<<<<< HEAD
-
-/**
- * Options for registering an agent.
- */
-export type RegisterOptions = {
-  agentName: string;
-  agentDescription: string;
-  agentUrl: string;
-  chainId: string;
-  agentVersion?: string;
-  agentImage?: string;
-};
-
-/**
- * Command to register an agent using EIP-8004 standard.
- * @param options
- */
-export async function registerAgentUsing8004(options: RegisterOptions) {
-  const chainId = parseInt(options.chainId);
-  if (!isSupportedChain(chainId)) {
-    throw new Error(`Unsupported chain ID: ${options.chainId}`);
-  }
-
-  const registrationFileContents = buildRegistrationFile(
-    options.agentName,
-    options.agentDescription,
-    options.agentImage || 'https://example.com/agent-image.png',
-    options.agentVersion || '1.0.0',
-    options.agentUrl,
-    chainId,
-  );
-  const ipfsUri = await createIpfsFile(registrationFileContents);
-
-  const callData = encodeFunctionData({
-    abi: IDENTITY_REGISTRY_ABI,
-    functionName: 'register',
-    args: [ipfsUri],
-  });
-
-  // Serve the transaction signing page
-  const url = await serveTransactionSigningPage({
-    to: CONTRACT_ADDRESSES[chainId].identity,
-    data: callData,
-    chainId,
-    agentName: options.agentName,
-    onAgentIdReceived: (agentId: number) => {
-      console.log('\n🎉 Agent registered successfully!');
-      console.log(`📋 Agent ID: ${agentId}`);
-      console.log('\n   You can now close this terminal with Ctrl+C\n');
-    },
-  });
-
-  console.log('\n✅ Registration file uploaded to IPFS:', ipfsUri);
-  console.log('\n🌐 Opening browser to sign transaction...');
-  console.log('📋 Transaction URL:', url);
-
-  try {
-    await openBrowser(url);
-    console.log('\n✨ Please complete the transaction in your browser.');
-    console.log('   Press Ctrl+C to close the server when done.\n');
-  } catch (error) {
-    console.log('\n⚠️  Could not open browser automatically.');
-    console.log('   Please open this URL manually:', url);
-    console.log('   Press Ctrl+C to close the server when done.\n');
-  }
-
-  // Keep the process alive so the server stays running
-  return new Promise(() => {
-    // This promise never resolves, keeping the server alive
-    // User will need to manually terminate with Ctrl+C
-  });
-}
-=======
->>>>>>> 4c229b24
 
 /**
  * CLI command options for registering an agent.
