--- conflicted
+++ resolved
@@ -38,40 +38,20 @@
 export function parseMcpToolResponsePayload<T>(
   rawResponse: unknown,
   schema: ZodType<T>
-<<<<<<< HEAD
-): T;
-export function parseMcpToolResponse<T>(
-  rawResponse: unknown,
-  schema?: ZodType<T>
-): string | T {
-  // Parse the MCP envelope
-  const envelope = CallToolResultSchema.parse(rawResponse);
-
-  // If the MCP tool signaled an error, extract and throw its message
-  if (envelope.isError) {
-    if (!envelope.content || envelope.content.length === 0) {
-      throw new Error("MCP tool error without content.");
-=======
 ): T {
   const { content, isError } = CallToolResultSchema.parse(rawResponse);
 
+  // If the MCP tool signaled an error, extract and throw its message
   if (isError) {
-    if (content.length > 0) {
-      const { text } = TextContentSchema.parse(content[0]);
-      throw new Error(text);
->>>>>>> 3edd816e
+    if (!content || content.length === 0) {
+      throw new Error("MCP tool error without content.");
     }
-    throw new Error("MCP response is an error.");
+    // Extract text from first content part and throw
+    const { text } = TextContentSchema.parse(content[0]);
+    throw new Error(text);
   }
 
-<<<<<<< HEAD
-  // Continue with normal content parsing
-  const { content } = envelope;
-
   if (!content || content.length === 0) {
-=======
-  if (content.length === 0) {
->>>>>>> 3edd816e
     throw new Error("MCP response content is empty.");
   }
 
