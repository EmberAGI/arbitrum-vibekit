--- conflicted
+++ resolved
@@ -29,11 +29,8 @@
     "@emberai/arbitrum-vibekit-core": "catalog:",
     "cors": "^2.8.5",
     "dotenv": "catalog:",
-<<<<<<< HEAD
     "ember-schemas": "workspace:*",
     "ethers": "catalog:",
-=======
->>>>>>> c9653908
     "express": "catalog:",
     "viem": "catalog:",
     "zod": "catalog:"
