'use client';

import type { UIMessage } from 'ai';
import cx from 'classnames';
import { DocumentToolCall, DocumentToolResult } from './document';
import { PencilEditIcon } from './icons';
import { Markdown } from './markdown';
import { Weather } from './weather';
import { cn } from '@/lib/utils';
import { Button } from './ui/button';
import { Tooltip, TooltipContent, TooltipTrigger } from './ui/tooltip';
import { MessageEditor } from './message-editor';
import { DocumentPreview } from './document-preview';
import { MessageReasoning } from './message-reasoning';
import type { UseChatHelpers } from '@ai-sdk/react';
import { Swaps } from './Swaps';
import { Pendle } from './Pendle';
import { Lending } from './Lending';
import { Liquidity } from './Liquidity';
import { AutoSynth } from './AutoSynth';
import type { Dispatch } from 'react';
import { TemplateComponent } from './TemplateComponent';
import { PriceChart } from './price-chart';

interface MessageRendererProps {
  message: UIMessage;
  part: UIMessage['parts'][number];
  isLoading: boolean;
  mode: 'view' | 'edit';
  setMode: Dispatch<React.SetStateAction<'view' | 'edit'>>;
  isReadonly: boolean;
  setMessages: UseChatHelpers['setMessages'];
  reload: UseChatHelpers['reload'];
}

export const MessageRenderer = ({
  part,
  isLoading,
  mode,
  message,
  setMode,
  isReadonly,
  setMessages,
  reload,
}: MessageRendererProps) => {
  const { role } = message;
  const { type } = part;
  console.log('[MessageRenderer] Part:', part);
  console.log('[MessageRenderer] Part type:', type);

  if (type === 'reasoning') {
    return (
      <MessageReasoning isLoading={isLoading} reasoning={part.text} />
    );
  }

  if (type === 'text' && mode === 'view') {
    return (
      <div className="flex flex-row gap-2 items-start">
        {role === 'user' && !isReadonly && (
          <Tooltip>
            <TooltipTrigger asChild>
              <Button
                data-testid="message-edit-button"
                variant="ghost"
                className="px-2 h-fit rounded-full text-muted-foreground opacity-0 group-hover/message:opacity-100"
                onClick={() => {
                  setMode('edit');
                }}
              >
                <PencilEditIcon />
              </Button>
            </TooltipTrigger>
            <TooltipContent>Edit message</TooltipContent>
          </Tooltip>
        )}

        <div
          data-testid="message-content"
          className={cn('flex flex-col gap-4', {
            'bg-primary text-primary-foreground px-3 py-2 rounded-xl':
              role === 'user',
          })}
        >
          <Markdown>{part.text}</Markdown>
        </div>
      </div>
    );
  }

  if (type === 'text' && mode === 'edit') {
    return (
      <div className="flex flex-row gap-2 items-start">
        <div className="size-8" />

        <MessageEditor
          key={message.id}
          message={message}
          setMode={setMode}
          setMessages={setMessages}
          reload={reload}
        />
      </div>
    );
  }

  if (type === 'tool-call') {
    const toolCall = part as unknown as { toolName: string; toolCallId: string; input: unknown };
    const { toolName, toolCallId, input: args } = toolCall;

    console.log('tool-call', toolCall);
    return (
      <div
        key={toolCallId}
        className={cx({
          skeleton:
            ['getWeather'].includes(toolName) ||
            ['askSwapAgent'].includes(toolName),
        })}
      >
        {toolName.endsWith('getWeather') ? (
          <Weather />
        ) : toolName.endsWith('createDocument') ? (
          <DocumentPreview isReadonly={isReadonly} args={args as never} />
        ) : toolName === 'updateDocument' ? (
          <DocumentToolCall type="update" args={args as never} isReadonly={isReadonly} />
        ) : toolName.endsWith('requestSuggestions') ? (
          <DocumentToolCall
            type="request-suggestions"
            args={args as never}
            isReadonly={isReadonly}
          />
        ) : toolName.endsWith('generate_chart') ||
          toolName === 'coingecko-generate_chart' ? (
          <div className="flex items-center gap-3 p-4 border border-blue-200 rounded-lg bg-blue-50">
            <div className="animate-spin rounded-full size-6 border-b-2 border-blue-600" />
            <p className="text-blue-700">
              Generating price chart for {(args as { token?: string }).token}...
            </p>
          </div>
        ) : toolName.endsWith('askSwapAgent') ? (
          <Swaps txPreview={null} txPlan={null} />
        ) : toolName.endsWith('askLendingAgent') ? (
          <Lending txPreview={null} txPlan={null} />
        ) : toolName.endsWith('askLiquidityAgent') ? (
          <Liquidity
            positions={null}
            txPreview={null}
            txPlan={null}
            pools={null}
          />
        ) : toolName.endsWith('askYieldTokenizationAgent') ? (
<<<<<<< HEAD
          <Pendle txPreview={null} txPlan={null} markets={[]} isMarketList={false} />
        ) : toolName.includes('autosynth') || toolName.includes('createTimeJob') || toolName.includes('job-management-skill') ? (
          <AutoSynth txPreview={null} jobData={null} />
=======
          <Pendle
            txPreview={null}
            txPlan={null}
            markets={[]}
            isMarketList={false}
          />
>>>>>>> c9653908
        ) : (
          <TemplateComponent txPreview={null} txPlan={null} />
        )}
      </div>
    );
  }

<<<<<<< HEAD
  if (type === 'tool-invocation' && part.toolInvocation.state === 'result') {
    const { toolInvocation } = part;
    const { result, toolCallId, toolName } = toolInvocation;
    console.log('[MessageRenderer] Tool result - toolName:', toolName);
    console.log('[MessageRenderer] Tool result - full result:', JSON.stringify(result, null, 2));
    
    let toolInvocationResult: any = null;
    
    // First try: MCP A2A response format - result.content[0].resource.text (most common for skills)
    if (result?.content?.[0]?.resource?.text) {
      console.log('[MessageRenderer] Found MCP A2A resource format');
      try {
        toolInvocationResult = JSON.parse(result.content[0].resource.text);
        console.log('[MessageRenderer] Successfully parsed A2A Task from resource.text');
      } catch (_e) {
        console.log('[MessageRenderer] Failed to parse resource.text as JSON');
      }
    }
    
    // Second try: Nested result.content[0].resource.text (some MCP wrappers)
    if (!toolInvocationResult && result?.result?.content?.[0]?.resource?.text) {
      console.log('[MessageRenderer] Found nested MCP resource format');
      try {
        toolInvocationResult = JSON.parse(result.result.content[0].resource.text);
        console.log('[MessageRenderer] Successfully parsed from nested resource.text');
      } catch (_e) {
        console.log('[MessageRenderer] Failed to parse nested resource text');
      }
    }
    
    // Third try: Direct text content
    if (!toolInvocationResult && result?.content?.[0]?.text) {
      console.log('[MessageRenderer] Found direct text content');
      try {
        toolInvocationResult = JSON.parse(result.content[0].text);
      } catch (_e) {
        console.log('[MessageRenderer] Failed to parse direct text');
      }
    }
    
    // Fourth try: If result is already a Task object (direct return)
    if (!toolInvocationResult && result?.result && typeof result.result === 'object' && !Array.isArray(result.result)) {
      console.log('[MessageRenderer] Using result as object directly');
      // Check if it's already a Task with artifacts
      if (result.result.artifacts || result.result.kind === 'task') {
        toolInvocationResult = result.result;
      } else {
        toolInvocationResult = result.result;
      }
    }
    
    // Fifth try: String result that needs parsing
    if (!toolInvocationResult && typeof result?.result === 'string') {
      console.log('[MessageRenderer] Result is a string, attempting to parse');
      try {
        toolInvocationResult = JSON.parse(result.result);
      } catch (_e) {
        console.log('[MessageRenderer] Failed to parse string result');
      }
    }
    
    // Fallback
    if (!toolInvocationResult) {
      console.log('[MessageRenderer] No result found, creating raw wrapper');
      toolInvocationResult = { raw: result?.result || result };
    }
    const getKeyFromResult = (key: string) => {
      // Try extracting from artifact parts data
      const artifactData = toolInvocationResult?.artifacts?.[0]?.parts?.[0]?.data;
      if (artifactData?.[key]) {
        return artifactData[key];
      }
      // Fallback: if artifactData is the full object (like txArtifact), extract from it
      if (artifactData?.txPreview && key === 'txPreview') {
        return artifactData.txPreview;
      }
      if (artifactData?.jobData && key === 'jobData') {
        return artifactData.jobData;
      }
      return null;
    };
=======
  if (type === 'tool-result') {
    const toolResult = part as unknown as { output: unknown; toolCallId: string; toolName: string };
    const { output: result, toolCallId, toolName } = toolResult;

    // // Handle local generateChart tool (legacy)
    // if (toolName.endsWith('generateChart')) {
    //   return <PriceChart data={result as any} />;
    // }

    // Handle MCP server chart generation tools
    if (
      toolName.endsWith('generate_chart') ||
      toolName === 'coingecko-generate_chart'
    ) {
      try {
        const resultData = result as { result?: { content?: Array<{ text?: string }> } };
        const mcpResultString = resultData?.result?.content?.[0]?.text;
        if (mcpResultString) {
          const chartData = JSON.parse(mcpResultString);
          console.log('🔍 [MCP Chart] Parsed chart data:', chartData);
          return <PriceChart data={chartData} />;
        }
      } catch (error) {
        console.error('🔍 [MCP Chart] Error parsing chart data:', error);
        return (
          <div className="p-4 border border-red-200 rounded-lg bg-red-50">
            <p className="text-red-700">Error loading chart data</p>
          </div>
        );
      }
    }

    const resultData = result as { result?: { content?: Array<{ text?: string; resource?: { text?: string } }> } };
    const toolInvocationParsableString = resultData?.result?.content?.[0]?.text
      ? resultData?.result?.content?.[0]?.text
      : resultData?.result?.content?.[0]?.resource?.text;
    const toolInvocationResult = resultData?.result?.content?.[0]
      ? JSON.parse(
          toolInvocationParsableString ||
            '{Error: An error occurred while parsing the result}',
        )
      : null;
    const getKeyFromResult = (key: string) =>
      toolInvocationResult?.artifacts?.[0]?.parts[0]?.data?.[key] || null;
>>>>>>> c9653908

    // Default keys
    const txPlan = getKeyFromResult('txPlan');
    const txPreview = getKeyFromResult('txPreview');
    
    console.log('[MessageRenderer] Parsed toolInvocationResult:', JSON.stringify(toolInvocationResult, null, 2));
    console.log('[MessageRenderer] Artifacts:', toolInvocationResult?.artifacts);
    console.log('[MessageRenderer] txPreview from artifact:', txPreview);
    console.log('[MessageRenderer] jobData from artifact:', getKeyFromResult('jobData'));
    console.log('[MessageRenderer] Raw data in artifact parts:', toolInvocationResult?.artifacts?.[0]?.parts?.[0]?.data);

    const getParts = () =>
<<<<<<< HEAD
      Array.isArray(toolInvocationResult?.artifacts)
        ? toolInvocationResult?.artifacts?.[0]?.parts ?? null
        : null;
    const getArtifact = () =>
      Array.isArray(toolInvocationResult?.artifacts)
        ? toolInvocationResult?.artifacts?.[0] ?? null
=======
      toolInvocationResult?.artifacts
        ? toolInvocationResult?.artifacts[0]?.parts
        : null;
    const getArtifact = () =>
      toolInvocationResult?.artifacts
        ? toolInvocationResult?.artifacts[0]
>>>>>>> c9653908
        : null;

    return (
      <div key={toolCallId}>
        {toolName.endsWith('getWeather') ? (
          <Weather weatherAtLocation={result as never} />
        ) : toolName.endsWith('createDocument') ? (
          <DocumentPreview isReadonly={isReadonly} result={result as never} />
        ) : toolName.endsWith('updateDocument') ? (
          <DocumentToolResult
            type="update"
            result={result as never}
            isReadonly={isReadonly}
          />
        ) : toolName.endsWith('requestSuggestions') ? (
          <DocumentToolResult
            type="request-suggestions"
            result={result as never}
            isReadonly={isReadonly}
          />
        ) : toolName.endsWith('askSwapAgent') ? (
          toolInvocationResult && (
            <Swaps txPreview={txPreview} txPlan={txPlan} />
          )
        ) : toolName.endsWith('askLendingAgent') ? (
          toolInvocationResult && (
            <Lending txPreview={txPreview} txPlan={txPlan} />
          )
        ) : toolName.endsWith('askLiquidityAgent') ? (
          toolInvocationResult && (
            <Liquidity
              positions={getKeyFromResult('positions')}
              pools={getKeyFromResult('pools')}
              txPreview={txPreview}
              txPlan={txPlan}
            />
          )
        ) : toolName.endsWith('askYieldTokenizationAgent') ? (
          toolInvocationResult && (
            <Pendle
              txPreview={txPreview}
              txPlan={txPlan}
              markets={getParts()}
              isMarketList={getArtifact()?.name === 'yield-markets'}
            />
          )
        ) : (() => {
          const artifactName = getArtifact()?.name;
          const isAutoSynth = 
            toolName.includes('autosynth') || 
            toolName.includes('createTimeJob') || 
            toolName.includes('deleteJob') ||
            toolName.includes('job-management-skill') || 
            toolName.includes('createSafeWallet') || 
            artifactName === 'triggerx-job-plan' || 
            artifactName === 'triggerx-delete-plan' ||
            artifactName === 'safe-wallet-creation';
          console.log('[MessageRenderer] AutoSynth condition check:', {
            toolName,
            isAutoSynth,
            artifactName,
            hasResult: !!toolInvocationResult
          });
          return isAutoSynth;
        })() ? (
          toolInvocationResult && (
            <AutoSynth
              txPreview={getKeyFromResult('txPreview') || txPreview}
              jobData={getKeyFromResult('jobData') || getArtifact()?.parts?.[0]?.data?.jobData || getArtifact()?.parts?.[0]?.data}
            />
          )
        ) : (
          <TemplateComponent
            txPreview={txPreview}
            txPlan={txPlan}
            jsonObject={toolInvocationResult}
          />
        )}
      </div>
    );
  }

  // Default return for unhandled part types
  return null;
};<|MERGE_RESOLUTION|>--- conflicted
+++ resolved
@@ -150,18 +150,9 @@
             pools={null}
           />
         ) : toolName.endsWith('askYieldTokenizationAgent') ? (
-<<<<<<< HEAD
           <Pendle txPreview={null} txPlan={null} markets={[]} isMarketList={false} />
         ) : toolName.includes('autosynth') || toolName.includes('createTimeJob') || toolName.includes('job-management-skill') ? (
           <AutoSynth txPreview={null} jobData={null} />
-=======
-          <Pendle
-            txPreview={null}
-            txPlan={null}
-            markets={[]}
-            isMarketList={false}
-          />
->>>>>>> c9653908
         ) : (
           <TemplateComponent txPreview={null} txPlan={null} />
         )}
@@ -169,15 +160,14 @@
     );
   }
 
-<<<<<<< HEAD
   if (type === 'tool-invocation' && part.toolInvocation.state === 'result') {
     const { toolInvocation } = part;
     const { result, toolCallId, toolName } = toolInvocation;
     console.log('[MessageRenderer] Tool result - toolName:', toolName);
     console.log('[MessageRenderer] Tool result - full result:', JSON.stringify(result, null, 2));
-    
+
     let toolInvocationResult: any = null;
-    
+
     // First try: MCP A2A response format - result.content[0].resource.text (most common for skills)
     if (result?.content?.[0]?.resource?.text) {
       console.log('[MessageRenderer] Found MCP A2A resource format');
@@ -188,7 +178,7 @@
         console.log('[MessageRenderer] Failed to parse resource.text as JSON');
       }
     }
-    
+
     // Second try: Nested result.content[0].resource.text (some MCP wrappers)
     if (!toolInvocationResult && result?.result?.content?.[0]?.resource?.text) {
       console.log('[MessageRenderer] Found nested MCP resource format');
@@ -199,7 +189,7 @@
         console.log('[MessageRenderer] Failed to parse nested resource text');
       }
     }
-    
+
     // Third try: Direct text content
     if (!toolInvocationResult && result?.content?.[0]?.text) {
       console.log('[MessageRenderer] Found direct text content');
@@ -209,7 +199,7 @@
         console.log('[MessageRenderer] Failed to parse direct text');
       }
     }
-    
+
     // Fourth try: If result is already a Task object (direct return)
     if (!toolInvocationResult && result?.result && typeof result.result === 'object' && !Array.isArray(result.result)) {
       console.log('[MessageRenderer] Using result as object directly');
@@ -220,7 +210,7 @@
         toolInvocationResult = result.result;
       }
     }
-    
+
     // Fifth try: String result that needs parsing
     if (!toolInvocationResult && typeof result?.result === 'string') {
       console.log('[MessageRenderer] Result is a string, attempting to parse');
@@ -230,7 +220,7 @@
         console.log('[MessageRenderer] Failed to parse string result');
       }
     }
-    
+
     // Fallback
     if (!toolInvocationResult) {
       console.log('[MessageRenderer] No result found, creating raw wrapper');
@@ -251,7 +241,6 @@
       }
       return null;
     };
-=======
   if (type === 'tool-result') {
     const toolResult = part as unknown as { output: unknown; toolCallId: string; toolName: string };
     const { output: result, toolCallId, toolName } = toolResult;
@@ -296,12 +285,11 @@
       : null;
     const getKeyFromResult = (key: string) =>
       toolInvocationResult?.artifacts?.[0]?.parts[0]?.data?.[key] || null;
->>>>>>> c9653908
 
     // Default keys
     const txPlan = getKeyFromResult('txPlan');
     const txPreview = getKeyFromResult('txPreview');
-    
+
     console.log('[MessageRenderer] Parsed toolInvocationResult:', JSON.stringify(toolInvocationResult, null, 2));
     console.log('[MessageRenderer] Artifacts:', toolInvocationResult?.artifacts);
     console.log('[MessageRenderer] txPreview from artifact:', txPreview);
@@ -309,21 +297,12 @@
     console.log('[MessageRenderer] Raw data in artifact parts:', toolInvocationResult?.artifacts?.[0]?.parts?.[0]?.data);
 
     const getParts = () =>
-<<<<<<< HEAD
-      Array.isArray(toolInvocationResult?.artifacts)
-        ? toolInvocationResult?.artifacts?.[0]?.parts ?? null
-        : null;
-    const getArtifact = () =>
-      Array.isArray(toolInvocationResult?.artifacts)
-        ? toolInvocationResult?.artifacts?.[0] ?? null
-=======
       toolInvocationResult?.artifacts
         ? toolInvocationResult?.artifacts[0]?.parts
         : null;
     const getArtifact = () =>
       toolInvocationResult?.artifacts
         ? toolInvocationResult?.artifacts[0]
->>>>>>> c9653908
         : null;
 
     return (
@@ -372,13 +351,13 @@
           )
         ) : (() => {
           const artifactName = getArtifact()?.name;
-          const isAutoSynth = 
-            toolName.includes('autosynth') || 
-            toolName.includes('createTimeJob') || 
+          const isAutoSynth =
+            toolName.includes('autosynth') ||
+            toolName.includes('createTimeJob') ||
             toolName.includes('deleteJob') ||
-            toolName.includes('job-management-skill') || 
-            toolName.includes('createSafeWallet') || 
-            artifactName === 'triggerx-job-plan' || 
+            toolName.includes('job-management-skill') ||
+            toolName.includes('createSafeWallet') ||
+            artifactName === 'triggerx-job-plan' ||
             artifactName === 'triggerx-delete-plan' ||
             artifactName === 'safe-wallet-creation';
           console.log('[MessageRenderer] AutoSynth condition check:', {
@@ -408,4 +387,5 @@
 
   // Default return for unhandled part types
   return null;
-};+};
+}